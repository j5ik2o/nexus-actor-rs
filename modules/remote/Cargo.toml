--- conflicted
+++ resolved
@@ -1,11 +1,6 @@
 [package]
-<<<<<<< HEAD
 name = "nexus-remote-core-rs"
-version = "0.5.0"
-=======
-name = "nexus-actor-remote-rs"
 version = "0.5.1"
->>>>>>> 3be784e7
 edition = "2021"
 description = "Remote library for Nexus Actor"
 license = "MIT OR Apache-2.0"
